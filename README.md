--- conflicted
+++ resolved
@@ -2,18 +2,14 @@
 
 Deebo is an autonomous debugging system that works alongside AI coding agents (Claude, Cline, Cursor, etc.) to solve complex bugs. It runs parallel experiments in isolated Git branches and delivers validated fixes in parallel.
 
-<<<<<<< HEAD
+Deebo is basically your coding agent's best friend and teammate. You can offload tricky bugs or even sub-tasks that Deebo groks while you continue working on your main task. 
+
 <video src="notes/deebo-demo.mp4" autoplay loop muted playsinline width="640"></video>  
 <sub><sup>40‑second sped-up run (click if your browser blocks autoplay)</sup></sub>
 
-Deebo scales to production codebases, too. Here's [an example of Deebo solving the test53 linearizer failure $100 tinygrad bug bounty](https://github.com/snagasuri/deebo-prototype/tree/master/memory-bank/9bd38e9840d3/sessions/session-1744006973678) by spawning 17 scenario agents and coming up with 2 valid fixes. Check out [progress.md](https://github.com/snagasuri/deebo-prototype/blob/master/memory-bank/9bd38e9840d3/progress.md) for just the solution.
-=======
-Deebo is basically your coding agent's best friend and teammate. You can offload tricky bugs or even sub-tasks that Deebo groks while you continue working on your main task. 
-
-Here's [an example of Deebo grokking the test53 linearizer failure $100 tinygrad bug bounty](https://github.com/snagasuri/deebo-prototype/tree/master/memory-bank/9bd38e9840d3/sessions/session-1744006973678) by spawning 17 scenario agents and coming up with 2 valid fixes. Check out [progress.md](https://github.com/snagasuri/deebo-prototype/blob/master/memory-bank/9bd38e9840d3/progress.md) for just the solution.
+Deebo scales to production codebases, too. Here's [an example of Deebo grokking the test53 linearizer failure $100 tinygrad bug bounty](https://github.com/snagasuri/deebo-prototype/tree/master/memory-bank/9bd38e9840d3/sessions/session-1744006973678) by spawning 17 scenario agents and coming up with 2 valid fixes. Check out [progress.md](https://github.com/snagasuri/deebo-prototype/blob/master/memory-bank/9bd38e9840d3/progress.md) for just the solution.
 
 **any questions/problems with installing? DM me on Twitter: [@sriramenn](https://twitter.com/sriramenn)**
->>>>>>> 56e3393c
 
 ## 🚀 Quick Install (for Cline/Claude Desktop users)
 
