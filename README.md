# Deebo: Your AI Agent's Debugging Partner

<<<<<<< HEAD
Deebo is an autonomous debugging system that works alongside AI coding agents (Claude, Cline, Cursor, etc.) to solve complex bugs. It runs parallel experiments in isolated Git branches and delivers validated fixes—no human intervention needed.

Here's [an example of Deebo solving the test53 linearizer failure $100 tinygrad bug bounty](https://github.com/snagasuri/deebo-prototype/tree/master/memory-bank/9bd38e9840d3/sessions/session-1744006973678) by spawning 17 scenario agents and coming up with 2 valid fixes. Check out [progress.md](https://github.com/snagasuri/deebo-prototype/blob/master/memory-bank/9bd38e9840d3/progress.md) for just the solution.

## 🚀 Quick Install (for Cline/Claude Desktop users)

```bash
npx deebo-setup
```
That's it! Follow the prompts to configure your API key and you're ready to go.
=======
Deebo is an autonomous debugging system built for integration into coding agent workflows using the Model Context Protocol (MCP). It acts as a delegated tool that can investigate software bugs, run experiments in isolated Git branches, and report validated fixes, asynchronously by generating hypotheses in parallel, without human intervention. 

Deebo is basically Cursor, Cline, Claude, Windsurf, ChatGPT (soon), Devin, etc. AI agent's best friend and teammate. They work together to iterate pragmatically towards useful solutions to tricky problems in your codebase. 

Here’s [some logs of Deebo grokking the test53 linearizer failure $100 tinygrad bug bounty](https://github.com/snagasuri/deebo-prototype/tree/master/memory-bank/9bd38e9840d3/sessions/session-1744006973678) by spawning 17 scenario agents and coming up with 2 valid fixes. check out [progress.md](https://github.com/snagasuri/deebo-prototype/blob/master/memory-bank/9bd38e9840d3/progress.md) for just the solution Deebo came up with.

**note: the readme is intentionally verbose for LLM agents to help you install easier. I would strongly recommend copying and pasting this readme into chatGPT or have your coding agent read this file and walk you through the process.**

## need help installing? dm me on twitter: @sriramenn
>>>>>>> ab0a9dae

Need help? DM me on Twitter: [@sriramenn](https://twitter.com/sriramenn)

<details>
<summary>🔍 What exactly does Deebo do?</summary>

Deebo is your AI agent's debugging partner. When your agent encounters a tricky bug, Deebo:

- Spawns multiple "scenario agents" to test different hypotheses in parallel
- Runs each experiment in an isolated Git branch
- Validates or falsifies each approach
- Returns structured reports and solutions
- Optionally logs session history for learning

Instead of going back and forth with your AI agent about bugs, let Deebo handle the investigation while you focus on building features.

### Exposed MCP Tools
| Tool             | Description                                                          |
| ---------------- | -------------------------------------------------------------------- |
| `start`          | Begins a debugging session                                           |
| `check`          | Returns current status of debugging session                          |
| `cancel`         | Terminates all processes for a given debugging session               |
| `add_observation`| Logs external observations for an agent                              |
</details>

<details>
<summary>🛠️ Manual Installation (for other setups)</summary>

If you're not using Cline or Claude Desktop, follow these steps:

1. Clone the repo:
   ```bash
   git clone https://github.com/snagasuri/deebo-prototype.git
   cd deebo-prototype
   ```

2. Install dependencies:
   ```bash
   npm install
   npm run build
   ```

3. Install required MCP tools:
   ```bash
   # Install uv/uvx
   curl -LsSf https://astral.sh/uv/install.sh | sh
   
   # Install git-mcp
   uvx mcp-server-git --help
   
   # Install desktop-commander
   npx @wonderwhy-er/desktop-commander@latest setup
   ```

4. Configure your MCP client to use Deebo (see Technical Details section for configuration format)
</details>

<details>
<summary>📚 Technical Details</summary>

### Memory Bank
If `USE_MEMORY_BANK=true` is set, Deebo enables structured memory logging:
- `activeContext.md`: Editable live journal for the Mother agent
- `progress.md`: Summarized results of completed debug sessions
- `sessions/<id>/reports/`: Structured scenario agent reports
- `sessions/<id>/logs/`: Raw logs from Mother and scenarios
- `sessions/<id>/observations/`: Logs of external observations

### MCP Configuration
```json
{
  "mcpServers": {
    "deebo": {
      "autoApprove": [],
      "disabled": false,
      "timeout": 30,
      "command": "node",
      "args": [
        "--experimental-specifier-resolution=node",
        "--experimental-modules",
        "--max-old-space-size=4096",
        "/absolute/path/to/deebo/build/index.js"
      ],
      "env": {
        "NODE_ENV": "development",
        "USE_MEMORY_BANK": "true",
        "MOTHER_HOST": "openrouter",
        "MOTHER_MODEL": "anthropic/claude-3.5-sonnet",
        "SCENARIO_HOST": "openrouter",
        "SCENARIO_MODEL": "anthropic/claude-3.5-sonnet",
        "OPENROUTER_API_KEY": "sk-or-v1-..."
      },
      "transportType": "stdio"
    }
  }
}
```

### Design Principles
- **Tool-isolated:** All mutations via MCP tools (no raw fs/git calls)
- **Stateless scenarios:** No shared memory between agents
- **Raw logs:** Human-readable, tailable logs and reports
- **Delegation-first:** Built to be called by other agents, not humans
</details>

<details>
<summary>🔧 Development Guide</summary>

### Prerequisites
- **Git**: For version control
- **Node.js**: v18+ (includes npm)
- **Python**: 3.10+ (for git-mcp)

### Configuration Files
- **Cline:** `~/Library/Application Support/Code/User/globalStorage/saoudrizwan.claude-dev/settings/cline_mcp_settings.json`
- **Claude Desktop:** `~/Library/Application Support/Claude/claude_desktop_config.json`

### LLM Support
Deebo supports OpenRouter, Anthropic, and Gemini models. Configure via environment variables:
- `MOTHER_HOST`: LLM provider for mother agent
- `SCENARIO_HOST`: LLM provider for scenario agents
- `[PROVIDER]_API_KEY`: API key for chosen provider

See `src/util/agent-utils.ts` for supported models and configuration details.
</details>

<details>
<summary>📖 For LLM Agents</summary>

This section contains detailed information to help LLM agents understand and work with Deebo:

### Architecture
- **Mother Agent:** Coordinates investigation, spawns scenarios, writes solutions
- **Scenario Agents:** Each tests one hypothesis in an isolated Git branch
- **Process Isolation:** All agents run as subprocesses with timeout enforcement
- **MCP Tools:** All Git/FS operations through git-mcp and desktop-commander

### Memory Bank Structure
Memory bank paths follow the pattern:
```
memory-bank/{codebaseHash}/{session-id-hash}/
  ├── mother.log
  ├── scenario-agent-0.log
  ├── scenario-agent-1.log
  └── ...
```

The memory bank allows Deebo to learn from past sessions and personalize to your codebase. Use the context field when starting a debug session to provide relevant information, and add observations mid-session if needed.

### Tool Usage Examples
```xml
<deebo>
  <start
    error="ReferenceError: x is not defined"
    repoPath="/my/project/path"
    context="// suspect function below\nfunction handleClick() { ... }"
    filePath="src/ui/buttons.ts"
    language="typescript"
  />
</deebo>
```

See the full [MCP Tools documentation](docs/mcp-tools.md) for more examples.
</details>

## 📜 License

Apache 2.0<|MERGE_RESOLUTION|>--- conflicted
+++ resolved
@@ -1,17 +1,5 @@
-# Deebo: Your AI Agent's Debugging Partner
-
-<<<<<<< HEAD
-Deebo is an autonomous debugging system that works alongside AI coding agents (Claude, Cline, Cursor, etc.) to solve complex bugs. It runs parallel experiments in isolated Git branches and delivers validated fixes—no human intervention needed.
-
-Here's [an example of Deebo solving the test53 linearizer failure $100 tinygrad bug bounty](https://github.com/snagasuri/deebo-prototype/tree/master/memory-bank/9bd38e9840d3/sessions/session-1744006973678) by spawning 17 scenario agents and coming up with 2 valid fixes. Check out [progress.md](https://github.com/snagasuri/deebo-prototype/blob/master/memory-bank/9bd38e9840d3/progress.md) for just the solution.
-
-## 🚀 Quick Install (for Cline/Claude Desktop users)
-
-```bash
-npx deebo-setup
-```
-That's it! Follow the prompts to configure your API key and you're ready to go.
-=======
+# Deebo: Autonomous Debugging Agent MCP Server
+
 Deebo is an autonomous debugging system built for integration into coding agent workflows using the Model Context Protocol (MCP). It acts as a delegated tool that can investigate software bugs, run experiments in isolated Git branches, and report validated fixes, asynchronously by generating hypotheses in parallel, without human intervention. 
 
 Deebo is basically Cursor, Cline, Claude, Windsurf, ChatGPT (soon), Devin, etc. AI agent's best friend and teammate. They work together to iterate pragmatically towards useful solutions to tricky problems in your codebase. 
@@ -21,80 +9,164 @@
 **note: the readme is intentionally verbose for LLM agents to help you install easier. I would strongly recommend copying and pasting this readme into chatGPT or have your coding agent read this file and walk you through the process.**
 
 ## need help installing? dm me on twitter: @sriramenn
->>>>>>> ab0a9dae
-
-Need help? DM me on Twitter: [@sriramenn](https://twitter.com/sriramenn)
-
-<details>
-<summary>🔍 What exactly does Deebo do?</summary>
-
-Deebo is your AI agent's debugging partner. When your agent encounters a tricky bug, Deebo:
-
-- Spawns multiple "scenario agents" to test different hypotheses in parallel
-- Runs each experiment in an isolated Git branch
+
+## 🔧 What is Deebo?
+
+Deebo is a fully MCP-compatible agent system that your coding agent (e.g., Claude Desktop, Cline, Cursor, Windsurf, etc.) can call when it encounters a bug it can’t fix confidently.
+
+Instead of relying on a single step or suggestion, Deebo:
+
+- Spawns multiple subprocesses (“scenario agents”) to test competing hypotheses
+- Runs each scenario in a dedicated Git branch
 - Validates or falsifies each approach
 - Returns structured reports and solutions
-- Optionally logs session history for learning
-
-Instead of going back and forth with your AI agent about bugs, let Deebo handle the investigation while you focus on building features.
-
-### Exposed MCP Tools
+- Optionally logs session history and context to a memory bank
+
+Coding agents are not necessarily great at debugging, as their primary purpose is generating working end-to-end apps. Deebo gives your agent the ability to offload tricky bugs that would otherwise require several turns of chat to resolve, allowing you to focus more on shipping.
+
+
+## 🛠️ Exposed MCP Tools
+
+Deebo exposes four tools:
 | Tool             | Description                                                          |
 | ---------------- | -------------------------------------------------------------------- |
 | `start`          | Begins a debugging session                                           |
 | `check`          | Returns current status of debugging session                          |
 | `cancel`         | Terminates all processes for a given debugging session               |
 | `add_observation`| Logs external observations for an agent                              |
-</details>
-
-<details>
-<summary>🛠️ Manual Installation (for other setups)</summary>
-
-If you're not using Cline or Claude Desktop, follow these steps:
-
-1. Clone the repo:
-   ```bash
-   git clone https://github.com/snagasuri/deebo-prototype.git
-   cd deebo-prototype
-   ```
-
-2. Install dependencies:
-   ```bash
-   npm install
-   npm run build
-   ```
-
-3. Install required MCP tools:
-   ```bash
-   # Install uv/uvx
-   curl -LsSf https://astral.sh/uv/install.sh | sh
-   
-   # Install git-mcp
-   uvx mcp-server-git --help
-   
-   # Install desktop-commander
-   npx @wonderwhy-er/desktop-commander@latest setup
-   ```
-
-4. Configure your MCP client to use Deebo (see Technical Details section for configuration format)
-</details>
-
-<details>
-<summary>📚 Technical Details</summary>
-
-### Memory Bank
-If `USE_MEMORY_BANK=true` is set, Deebo enables structured memory logging:
+
+---
+
+## 🧠 Memory Bank (Optional)
+
+If USE_MEMORY_BANK=true is set, Deebo enables structured memory logging:
 - `activeContext.md`: Editable live journal for the Mother agent
 - `progress.md`: Summarized results of completed debug sessions
 - `sessions/<id>/reports/`: Structured scenario agent reports
 - `sessions/<id>/logs/`: Raw logs from Mother and scenarios
 - `sessions/<id>/observations/`: Logs of external observations
 
-### MCP Configuration
+---
+
+## 📦 Installation (Advanced/Manual)
+
+If you want to build from source or develop:
+1. Clone the repo:
+   ```bash
+   git clone https://github.com/snagasuri/deebo-prototype.git
+   cd deebo-prototype
+   ```
+2. Install Node.js (v18+), npm, and Python 3.10+.
+3. Build Deebo:
+   ```bash
+   npm install
+   npm run build
+   ```
+4. (Optional) Install desktop-commander:
+   ```bash
+   npx @wonderwhy-er/desktop-commander@latest setup
+   ```
+5. (Optional) Install git-mcp:
+   ```bash
+   uvx mcp-server-git --help
+   ```
+6. Register Deebo as an MCP server in your client config.
+
+---
+
+| File | Description |
+|------|-------------|
+| `activeContext.md` | Editable live journal for the Mother agent |
+| `progress.md` | Summarized results of completed debug sessions |
+| `sessions/<id>/reports/` | Structured scenario agent reports |
+| `sessions/<id>/logs/` | Raw logs from Mother and scenarios |
+| `sessions/<id>/observations/` | Logs of external observations from tools like Cline |
+
+The memory bank allows Deebo to learn from its mistakes and personalize to your codebase over time. You can also utilize the context field when starting a debugging session with Deebo if there's specific information that Deebo would benefit from, and you can also add observations to specific agents mid-session if guidance is necessary.
+
+So basically, the memory bank paths are like memory-bank/{codebaseHash}/{session-id-hash}/mother.log, scenario-agent-0.log, scenario-agent-1.log, etc
+## 📦 Installation
+
+### Prerequisites
+
+Before you begin, ensure you have the following installed on your system:
+- **Git**: Required for cloning the repository.
+- **Node.js**: Version 18 or higher is recommended. This includes `npm`, which is needed for installing dependencies. You can download Node.js from [nodejs.org](https://nodejs.org/).
+- docs.txt in the root of this repository can be very helpful to paste into an LLM to ask for guidance when installing deebo
+
+### 1. Clone the Repository
+
+```bash
+git clone https://github.com/snagasuri/deebo-prototype.git
+cd deebo-prototype
+```
+
+### 2. Install Required MCP Tools
+
+Deebo relies on other MCP servers for interacting with Git and the filesystem.
+
+**a) Install `uv` (includes `uvx`)**
+
+`uv` is a fast Python package installer and resolver. We recommend installing it using the official script or `pipx`:
+
+*   **Using the standalone installer (Recommended for macOS/Linux):**
+    ```bash
+    curl -LsSf https://astral.sh/uv/install.sh | sh
+    # Ensure ~/.local/bin is in your PATH (the script usually handles this)
+    ```
+*   **Using `pipx` (Recommended for isolated installation):**
+    ```bash
+    pip install pipx
+    pipx ensurepath
+    pipx install uv
+    ```
+    (See the [uv installation docs](https://github.com/astral-sh/uv#installation) for Windows and other methods.)
+
+**in config/tools.json, the executable may not expand the full path of npx or uvx on Windows for example, so you may have to include the absolute path (like "command": "/Users/sriram/.local/bin/uvx" and similar for your npx path, if you're getting ENOENT or spawn errors)**
+
+**b) Install `mcp-server-git` using `uvx`**
+
+```bash
+uvx install mcp-server-git
+```
+(Alternatively, if `uvx` fails, you could try `pip install mcp-server-git`.)
+
+**c) Setup `desktop-commander`**
+
+Deebo uses `desktop-commander` for filesystem operations and running commands. Ensure it's installed and configured as an MCP server for your client (like Cline or Claude Desktop) by running its setup command:
+
+```bash
+npx @wonderwhy-er/desktop-commander@latest setup
+```
+This command installs `desktop-commander` (if needed) and automatically adds its configuration to your MCP client's settings. If you're on Mac though you probably don't even need to install it explicitly, it will just install at runtime from tools/config.json.
+
+### 3. Install Deebo Dependencies and Build
+
+```bash
+npm install
+npm run build
+```
+
+### 4. Register Deebo as an MCP Server
+
+Add the Deebo server configuration to your MCP client's settings file.
+
+*   **Configuration File Locations (Examples):**
+    *   **Cline (VS Code Extension):** `~/Library/Application Support/Code/User/globalStorage/saoudrizwan.claude-dev/settings/cline_mcp_settings.json` (macOS), `~/.config/Code/User/globalStorage/saoudrizwan.claude-dev/settings/cline_mcp_settings.json` (Linux), `%APPDATA%\Code\User\globalStorage\saoudrizwan.claude-dev\settings\cline_mcp_settings.json` (Windows)
+    *   **Claude Desktop:** `~/Library/Application Support/Claude/claude_desktop_config.json` (macOS), `~/.config/Claude/claude_desktop_config.json` (Linux), `%APPDATA%\Claude\claude_desktop_config.json` (Windows)
+
+    Note: you can definitely just edit Cline or Claude MCP settings through the GUI to add deebo. 
+    
+    Claude --> settings --> developer --> edit config
+
+    Cline --> hamburger menu in top right --> installed --> 'configure MCP servers'
+
+Deebo supports any combination of OpenRouter, Anthropic, and Gemini models. You can switch them out just by replacing 'openrouter' with 'anthropic' or 'gemini' and update the model choice accordingly. See src/util/agent-utils.ts for more information. Add the following entry to the `mcpServers` object within that JSON file. Remember to replace placeholder values like `/absolute/path/to/...` and API keys with your actual information.
+
 ```json
 {
   "mcpServers": {
-    "deebo": {
+    "deebo-prototype": {
       "autoApprove": [],
       "disabled": false,
       "timeout": 30,
@@ -103,89 +175,58 @@
         "--experimental-specifier-resolution=node",
         "--experimental-modules",
         "--max-old-space-size=4096",
-        "/absolute/path/to/deebo/build/index.js"
+        "/absolute/path/to/deebo-prototype/build/index.js"
       ],
       "env": {
         "NODE_ENV": "development",
         "USE_MEMORY_BANK": "true",
+
         "MOTHER_HOST": "openrouter",
         "MOTHER_MODEL": "anthropic/claude-3.5-sonnet",
+
         "SCENARIO_HOST": "openrouter",
         "SCENARIO_MODEL": "anthropic/claude-3.5-sonnet",
-        "OPENROUTER_API_KEY": "sk-or-v1-..."
+
+        "OPENROUTER_API_KEY": "sk-or-v1-...",
+        "GEMINI_API_KEY": "AIzaSy...",
+        "ANTHROPIC_API_KEY": "sk-ant-..."
       },
       "transportType": "stdio"
     }
   }
 }
 ```
-
-### Design Principles
-- **Tool-isolated:** All mutations via MCP tools (no raw fs/git calls)
-- **Stateless scenarios:** No shared memory between agents
-- **Raw logs:** Human-readable, tailable logs and reports
-- **Delegation-first:** Built to be called by other agents, not humans
-</details>
-
-<details>
-<summary>🔧 Development Guide</summary>
-
-### Prerequisites
-- **Git**: For version control
-- **Node.js**: v18+ (includes npm)
-- **Python**: 3.10+ (for git-mcp)
-
-### Configuration Files
-- **Cline:** `~/Library/Application Support/Code/User/globalStorage/saoudrizwan.claude-dev/settings/cline_mcp_settings.json`
-- **Claude Desktop:** `~/Library/Application Support/Claude/claude_desktop_config.json`
-
-### LLM Support
-Deebo supports OpenRouter, Anthropic, and Gemini models. Configure via environment variables:
-- `MOTHER_HOST`: LLM provider for mother agent
-- `SCENARIO_HOST`: LLM provider for scenario agents
-- `[PROVIDER]_API_KEY`: API key for chosen provider
-
-See `src/util/agent-utils.ts` for supported models and configuration details.
-</details>
-
-<details>
-<summary>📖 For LLM Agents</summary>
-
-This section contains detailed information to help LLM agents understand and work with Deebo:
-
-### Architecture
-- **Mother Agent:** Coordinates investigation, spawns scenarios, writes solutions
-- **Scenario Agents:** Each tests one hypothesis in an isolated Git branch
-- **Process Isolation:** All agents run as subprocesses with timeout enforcement
-- **MCP Tools:** All Git/FS operations through git-mcp and desktop-commander
-
-### Memory Bank Structure
-Memory bank paths follow the pattern:
-```
-memory-bank/{codebaseHash}/{session-id-hash}/
-  ├── mother.log
-  ├── scenario-agent-0.log
-  ├── scenario-agent-1.log
-  └── ...
-```
-
-The memory bank allows Deebo to learn from past sessions and personalize to your codebase. Use the context field when starting a debug session to provide relevant information, and add observations mid-session if needed.
-
-### Tool Usage Examples
-```xml
-<deebo>
-  <start
-    error="ReferenceError: x is not defined"
-    repoPath="/my/project/path"
-    context="// suspect function below\nfunction handleClick() { ... }"
-    filePath="src/ui/buttons.ts"
-    language="typescript"
-  />
-</deebo>
-```
-
-See the full [MCP Tools documentation](docs/mcp-tools.md) for more examples.
-</details>
+**Note:** the settings in ```config/tools.json``` are for the tools that Deebo agents themselves use. If you notice errors when you try to start a Deebo session (check by going to Cline MCP settings --> Installed --> should be red text above the Deebo MCP server). Only provide the API key(s) corresponding to the `MOTHER_HOST` and `SCENARIO_HOST` you selected. Keys for unused providers can be omitted or left empty.
+
+**Important:** Restart your MCP client (Cline, Claude Desktop, etc.) after modifying the configuration file for the changes to take effect.
+
+## 💡 How It Works
+
+- **Mother Agent:** Coordinates the investigation, spawns scenarios, and writes solutions.
+- **Scenario Agents:** Each investigates a single hypothesis in its own Git branch and reports findings.
+- **Process Isolation:** All agents run as subprocesses with timeout enforcement and independent lifecycles.
+- **Tooling:** All Git and FS operations are performed via MCP tools (git-mcp, desktop-commander).
+
+---
+
+## ✅ Why Use Deebo?
+
+- Offload bug investigations to a self-directed agent
+- Real experiments in your codebase, full Git isolation
+- Handles failure gracefully, runs multiple agents in parallel
+- Returns validated fixes, not just guesses
+- Scales horizontally—plug into any Claude/MCP-compatible agent
+
+---
+
+## 🔒 Design Principles
+
+- **Tool-isolated:** All mutations are done via MCP tools (no raw fs/git calls inside agents)
+- **Stateless scenario agents:** No shared memory; pure function behavior
+- **Raw logs, not opinionated UIs:** Human-readable, tailable logs and reports
+- **Designed for delegation:** Meant to be called by other agents like Claude, not manually
+
+---
 
 ## 📜 License
 
